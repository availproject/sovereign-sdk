--- conflicted
+++ resolved
@@ -25,9 +25,6 @@
 
     /// The type used to represent addresses on the DA layer.
     type Address: BasicAddress;
-
-    /// Any conditions imposed by the DA layer which need to be checked outside of the SNARK
-    type ValidityCondition: ValidityCondition;
 
     /// Any conditions imposed by the DA layer which need to be checked outside of the SNARK
     type ValidityCondition: ValidityCondition;
@@ -71,20 +68,6 @@
         inclusion_proof: <Self::Spec as DaSpec>::InclusionMultiProof,
         completeness_proof: <Self::Spec as DaSpec>::CompletenessProof,
     ) -> Result<<Self::Spec as DaSpec>::ValidityCondition, Self::Error>;
-<<<<<<< HEAD
-}
-
-/// [`AccumulatorStatus`] is a wrapper around an accumulator vector that specifies
-/// whether a [`CountedBufReader`] has finished reading the underlying buffer.
-#[derive(BorshDeserialize, BorshSerialize, Serialize, Deserialize, Debug, Clone, PartialEq)]
-pub enum Accumulator {
-    /// The underlying buffer has been completely read and [`Vec<u8>`] contains the result
-    Completed(Vec<u8>),
-    /// The underlying buffer still contains elements to be read. [`Vec<u8>`] contains the
-    /// accumulated elements.
-    InProgress(Vec<u8>),
-=======
->>>>>>> 996b9c97
 }
 
 #[derive(Debug, Clone, Serialize, Deserialize, BorshDeserialize, BorshSerialize, PartialEq)]
@@ -98,11 +81,7 @@
 
     /// An accumulator that stores the data read from the blob buffer into a vector.
     /// Allows easy access to the data that has already been read
-<<<<<<< HEAD
-    accumulator: Accumulator,
-=======
     accumulator: Vec<u8>,
->>>>>>> 996b9c97
 }
 
 impl<B: Buf> CountedBufReader<B> {
@@ -111,12 +90,7 @@
         let buf_size = inner.remaining();
         CountedBufReader {
             inner,
-<<<<<<< HEAD
-            counter: 0,
-            accumulator: Accumulator::InProgress(Vec::with_capacity(buf_size)),
-=======
             accumulator: Vec::with_capacity(buf_size),
->>>>>>> 996b9c97
         }
     }
 
@@ -143,51 +117,13 @@
     }
 
     /// Getter: returns a reference to an accumulator of the blob data read by the rollup
-<<<<<<< HEAD
-    pub fn accumulator(&self) -> &Accumulator {
+    pub fn accumulator(&self) -> &[u8] {
         &self.accumulator
     }
 
     /// Contains the total length of the data (length already read + length remaining)
     pub fn total_len(&self) -> usize {
-        self.inner.remaining() + self.counter
-=======
-    pub fn accumulator(&self) -> &[u8] {
-        &self.accumulator
->>>>>>> 996b9c97
-    }
-
-<<<<<<< HEAD
-        let num_read = len_before_reading - self.inner.remaining();
-
-        let inner_acc_vec = match &mut self.accumulator {
-            Accumulator::Completed(_) => {
-                // The accumulator is completed, we return 0 as no data was read into self
-                return Ok(0);
-            }
-
-            Accumulator::InProgress(inner_vec) => inner_vec,
-        };
-
-        inner_acc_vec.extend_from_slice(&buf[..buf_end]);
-
-        match self.inner.remaining() {
-            0 => {
-                self.accumulator = Accumulator::Completed(inner_acc_vec.to_vec());
-            }
-            _ => {
-                self.accumulator = Accumulator::InProgress(inner_acc_vec.to_vec());
-            }
-        }
-
-        self.counter += num_read;
-
-        Ok(num_read)
-=======
-    /// Contains the total length of the data (length already read + length remaining)
-    pub fn total_len(&self) -> usize {
         self.inner.remaining() + self.accumulator.len()
->>>>>>> 996b9c97
     }
 }
 
@@ -210,11 +146,6 @@
     /// Returns the hash of the blob as it appears on the DA layer
     fn hash(&self) -> [u8; 32];
 
-<<<<<<< HEAD
-    /// Returns a reference to a `CountedBufReader`, which allows the caller to re-read
-    /// any data read so far, but not to advance the buffer
-    fn data(&self) -> &CountedBufReader<Self::Data>;
-=======
     /// Returns a slice containing all the data accessible to the rollup at this point in time.
     /// When running in native mode, the rollup can extend this slice by calling `advance`. In zk-mode,
     /// the rollup is limited to only the verified data.
@@ -222,7 +153,6 @@
     /// Rollups should use this method in conjunction with `advance` to read only the minimum amount
     /// of data required for execution
     fn verified_data(&self) -> &[u8];
->>>>>>> 996b9c97
 
     /// Returns the total number of bytes in the blob. Note that this may be unequal to `verified_data.len()`.
     fn total_len(&self) -> usize;
