[package]
name = "sov-demo-rollup"
version = { workspace = true }
edition = { workspace = true }
authors = { workspace = true }
license = { workspace = true }
homepage = "sovereign.xyz"
publish = false
resolver = "2"
default-run = "sov-demo-rollup"

# See more keys and their definitions at https://doc.rust-lang.org/cargo/reference/manifest.html

[dependencies]
# non-optional dependencies
sov-celestia-adapter = { path = "../../adapters/celestia", features = ["native"] }
sov-mock-da = { path = "../../adapters/mock-da", features = ["native"] }
const-rollup-config = { path = "../const-rollup-config" }
sov-stf-runner = { path = "../../full-node/sov-stf-runner", features = ["native"] }
sov-rollup-interface = { path = "../../rollup-interface", features = ["native"] }
sov-prover-storage-manager = { path = "../../full-node/sov-prover-storage-manager" }

sov-modules-rollup-blueprint = { path = "../../module-system/sov-modules-rollup-blueprint" }
sov-modules-stf-blueprint = { path = "../../module-system/sov-modules-stf-blueprint", features = ["native"] }
sov-modules-api = { path = "../../module-system/sov-modules-api", features = ["native"] }
sov-nft-module = { path = "../../module-system/module-implementations/sov-nft-module" }
demo-stf = { path = "./stf", features = ["native"] }
sov-ledger-rpc = { path = "../../full-node/sov-ledger-rpc", features = ["server", ] }
risc0 = { path = "./provers/risc0" }
borsh = { workspace = true, features = ["bytes"] }
async-trait = { workspace = true }
anyhow = { workspace = true }
jsonrpsee = { workspace = true, features = ["http-client", "server"] }
serde = { workspace = true, features = ["derive"] }
serde_json = { workspace = true }
tracing = { workspace = true }
hex = { workspace = true, optional = true }
tokio = { workspace = true }
reth-primitives = { workspace = true, optional = true }
tracing-subscriber = { version = "0.3.17", features = ["env-filter"] }

<<<<<<< HEAD
celestia = { path = "../../adapters/celestia", features = ["native"] }
presence = { path = "../../adapters/avail", features = ["native"] }
demo-stf = { path = "../demo-stf", features = ["native"] }
sov-rollup-interface = { path = "../../rollup-interface" }
=======
>>>>>>> c9f56b47
sov-db = { path = "../../full-node/db/sov-db" }
sov-ethereum = { path = "../../full-node/sov-ethereum", optional = true }
sov-sequencer = { path = "../../full-node/sov-sequencer" }
sov-risc0-adapter = { path = "../../adapters/risc0", features = ["native"] }
sov-state = { path = "../../module-system/sov-state", features = ["native"] }
sov-cli = { path = "../../module-system/sov-cli" }
clap = { workspace = true }
secp256k1 = { workspace = true, optional = true }

[dev-dependencies]
sov-rng-da-service = { path = "../../utils/rng-da-service" }
sov-rollup-interface = { path = "../../rollup-interface", features = ["fuzzing"] }
sov-prover-storage-manager = { path = "../../full-node/sov-prover-storage-manager", features = ["test-utils"] }
sov-mock-da = { path = "../../adapters/mock-da" }
sov-evm = { path = "../../module-system/module-implementations/sov-evm", features = ["smart_contracts"] }
sov-bank = { path = "../../module-system/module-implementations/sov-bank", features = ["native"] }
sov-nft-module = { path = "../../module-system/module-implementations/sov-nft-module", features = ["native"] }
sov-zk-cycle-macros = { path = "../../utils/zk-cycle-macros" }
sov-data-generators = { path = "../../module-system/sov-data-generators" }
humantime = "2.1"

borsh = { workspace = true }
bincode = { workspace = true }
sha2 = { workspace = true }
hex = { workspace = true }
serde_json = { workspace = true }
tempfile = { workspace = true }
proptest = { workspace = true }
tokio = { workspace = true }

ethereum-types = { workspace = true }
ethers-core = { workspace = true }
ethers-contract = { workspace = true }
ethers-middleware = { workspace = true }
ethers-providers = { workspace = true }
ethers-signers = { workspace = true }
ethers = { workspace = true }
revm = { workspace = true }

reqwest = "0.11"
tendermint = "0.32"
prometheus = "0.11.0"
prettytable-rs = "^0.10"
criterion = "0.5.1"
log = "0.4"
log4rs = "1.0"
regex = "1.10"

[features]
default = [
] # Deviate from convention by making the "native" feature active by default. This aligns with how this package is meant to be used (as a binary first, library second).
experimental = ["default", "sov-ethereum/experimental", "reth-primitives", "demo-stf/experimental", "sov-ethereum/local", "secp256k1"]

bench = ["hex", "sov-risc0-adapter/bench", "sov-zk-cycle-macros/bench", "risc0/bench"]
offchain = ["demo-stf/offchain"]

[[bench]]
name = "rollup_bench"
path = "benches/node/rollup_bench.rs"
harness = false
required-features = ["bench"]

[[bench]]
name = "rollup_coarse_measure"
path = "benches/node/rollup_coarse_measure.rs"
harness = false
required-features = ["bench"]

[[bench]]
name = "prover_bench"
path = "benches/prover/prover_bench.rs"
harness = false
required-features = ["bench"]

[[bin]]
name = "sov-cli"
path = "src/sov-cli/main.rs"

[[bin]]
name = "sov-nft-script"
path = "src/bin/sov_nft_script.rs"

[[bin]]
name = "sov-demo-rollup"
path = "src/main.rs"<|MERGE_RESOLUTION|>--- conflicted
+++ resolved
@@ -39,13 +39,6 @@
 reth-primitives = { workspace = true, optional = true }
 tracing-subscriber = { version = "0.3.17", features = ["env-filter"] }
 
-<<<<<<< HEAD
-celestia = { path = "../../adapters/celestia", features = ["native"] }
-presence = { path = "../../adapters/avail", features = ["native"] }
-demo-stf = { path = "../demo-stf", features = ["native"] }
-sov-rollup-interface = { path = "../../rollup-interface" }
-=======
->>>>>>> c9f56b47
 sov-db = { path = "../../full-node/db/sov-db" }
 sov-ethereum = { path = "../../full-node/sov-ethereum", optional = true }
 sov-sequencer = { path = "../../full-node/sov-sequencer" }
