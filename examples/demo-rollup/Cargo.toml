[package]
name = "sov-demo-rollup"
version = { workspace = true }
edition = { workspace = true }
authors = { workspace = true }
license = { workspace = true }
homepage = "sovereign.xyz"
publish = false
resolver = "2"
default-run = "sov-demo-rollup"

# See more keys and their definitions at https://doc.rust-lang.org/cargo/reference/manifest.html

[dependencies]
async-trait = { workspace = true }
anyhow = { workspace = true }
borsh = { workspace = true, features = ["bytes"] }
jsonrpsee = { workspace = true, features = ["http-client", "server"] }
serde = { workspace = true, features = ["derive"] }
serde_json = { workspace = true }
tracing = { workspace = true }
hex = { workspace = true }
bytes = { workspace = true }
jmt = { workspace = true }
futures = "0.3"

# Crates which only this package depends on 
tokio = { workspace = true }
tracing-subscriber = { version = "0.3.17", features = ["env-filter"] }

celestia = { path = "../../adapters/celestia", features = ["native"] }
<<<<<<< HEAD
presence = { path = "../../adapters/avail" }
=======
>>>>>>> 996b9c97
demo-stf = { path = "../demo-stf", features = ["native"] }
sov-rollup-interface = { path = "../../rollup-interface" }
sov-db = { path = "../../full-node/db/sov-db" }
sov-ethereum = { path = "../../full-node/sov-ethereum", optional = true }
sov-sequencer = { path = "../../full-node/sov-sequencer" }
sov-stf-runner = { path = "../../full-node/sov-stf-runner" }
risc0-adapter = { path = "../../adapters/risc0", features = ["native"] }
sov-modules-stf-template = { path = "../../module-system/sov-modules-stf-template", features = ["native"] }
sov-modules-api = { path = "../../module-system/sov-modules-api", features = ["native"] }
sov-state = { path = "../../module-system/sov-state", features = ["native"] }
const-rollup-config = { path = "../const-rollup-config" }
sov-cli = { path = "../../module-system/sov-cli" }

[dev-dependencies]
sov-evm = { path = "../../module-system/module-implementations/sov-evm", features = ["smart_contracts"] }
sov-bank = { path = "../../module-system/module-implementations/sov-bank", features = ["native"] }
sha2 = { workspace = true }
reqwest = "0.11"
tendermint = "0.32"
tempfile = { workspace = true }
proptest = { workspace = true }
clap = { workspace = true }
sov-rollup-interface = { path = "../../rollup-interface", features = ["fuzzing"] }
prometheus = "0.11.0"
prettytable-rs = "^0.10"
criterion = "0.5.1"

ethereum-types = "0.14.1"
ethers-core = { workspace = true }
ethers-contract = { workspace = true }
ethers-middleware = { workspace = true }
ethers-providers = { workspace = true }
ethers-signers = { workspace = true }
ethers = { workspace = true }
revm = { workspace = true }

sov-demo-rollup = { path = ".", features = ["experimental"] }

[features]
default = []
experimental = ["sov-ethereum/experimental"]

[[bench]]
name = "rollup_bench"
harness = false

[[bench]]
name = "rollup_coarse_measure"
harness = false

[[bin]]
name = "sov-cli"
path = "src/sov-cli/main.rs"<|MERGE_RESOLUTION|>--- conflicted
+++ resolved
@@ -29,10 +29,6 @@
 tracing-subscriber = { version = "0.3.17", features = ["env-filter"] }
 
 celestia = { path = "../../adapters/celestia", features = ["native"] }
-<<<<<<< HEAD
-presence = { path = "../../adapters/avail" }
-=======
->>>>>>> 996b9c97
 demo-stf = { path = "../demo-stf", features = ["native"] }
 sov-rollup-interface = { path = "../../rollup-interface" }
 sov-db = { path = "../../full-node/db/sov-db" }
