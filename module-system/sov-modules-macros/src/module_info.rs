use proc_macro2::{self, Ident, Span};
use syn::{
    Attribute, DataStruct, DeriveInput, ImplGenerics, PathArguments, TypeGenerics, WhereClause,
};

use self::parsing::{ModuleField, ModuleFieldAttribute, StructDef};
use crate::common::get_generics_type_param;

pub(crate) fn derive_module_info(
    input: DeriveInput,
) -> Result<proc_macro::TokenStream, syn::Error> {
    let struct_def = StructDef::parse(&input)?;

    let impl_prefix_functions = impl_prefix_functions(&struct_def)?;
    let impl_new = impl_module_info(&struct_def)?;

    Ok(quote::quote! {
        #impl_prefix_functions

        #impl_new
    }
    .into())
}

// Creates a prefix function for each field of the underlying structure.
fn impl_prefix_functions(struct_def: &StructDef) -> Result<proc_macro2::TokenStream, syn::Error> {
    let StructDef {
        ident,
        impl_generics,
        type_generics,
        fields,
        where_clause,
        ..
    } = struct_def;
<<<<<<< HEAD

    let prefix_functions = fields
        .iter()
        // Don't generate prefix functions for modules or addresses; only state.
        .filter(|field| matches!(field.attr, ModuleFieldAttribute::State { .. }))
        .map(|field| make_prefix_func(field, ident));

    Ok(quote::quote! {
        impl #impl_generics #ident #type_generics #where_clause{
            #(#prefix_functions)*
        }
    })
}

// Implements the `ModuleInfo` trait.
fn impl_module_info(struct_def: &StructDef) -> Result<proc_macro2::TokenStream, syn::Error> {
    let module_address = struct_def.module_address();

    let StructDef {
        ident,
        impl_generics,
        type_generics,
        generic_param,
        fields,
        where_clause,
    } = struct_def;

    let mut impl_self_init = Vec::default();
    let mut impl_self_body = Vec::default();
    let mut modules = Vec::default();

    for field in fields.iter() {
        match &field.attr {
            ModuleFieldAttribute::State { codec_builder } => {
                impl_self_init.push(make_init_state(
                    field,
                    &codec_builder
                        .as_ref()
                        .cloned()
                        .unwrap_or_else(default_codec_builder),
                )?);
                impl_self_body.push(&field.ident);
            }
            ModuleFieldAttribute::Module => {
                impl_self_init.push(make_init_module(field)?);
                impl_self_body.push(&field.ident);
                modules.push(&field.ident);
            }
            ModuleFieldAttribute::Address => {
                impl_self_init.push(make_init_address(field, ident, generic_param)?);
                impl_self_body.push(&field.ident);
            }
        };
    }

    let fn_address = make_fn_address(&module_address.ident)?;
    let fn_dependencies = make_fn_dependencies(modules);

    Ok(quote::quote! {
        impl #impl_generics ::std::default::Default for #ident #type_generics #where_clause{

            fn default() -> Self {
                #(#impl_self_init)*

                Self{
                    #(#impl_self_body),*
                }
            }
        }

        impl #impl_generics ::sov_modules_api::ModuleInfo for #ident #type_generics #where_clause{
            type Context = #generic_param;

            #fn_address

=======

    let prefix_functions = fields
        .iter()
        // Don't generate prefix functions for modules or addresses; only state.
        .filter(|field| matches!(field.attr, ModuleFieldAttribute::State { .. }))
        .map(|field| make_prefix_func(field, ident));

    Ok(quote::quote! {
        impl #impl_generics #ident #type_generics #where_clause{
            #(#prefix_functions)*
        }
    })
}

// Implements the `ModuleInfo` trait.
fn impl_module_info(struct_def: &StructDef) -> Result<proc_macro2::TokenStream, syn::Error> {
    let module_address = struct_def.module_address();

    let StructDef {
        ident,
        impl_generics,
        type_generics,
        generic_param,
        fields,
        where_clause,
    } = struct_def;

    let mut impl_self_init = Vec::default();
    let mut impl_self_body = Vec::default();
    let mut modules = Vec::default();

    for field in fields.iter() {
        match &field.attr {
            ModuleFieldAttribute::State { codec_builder } => {
                impl_self_init.push(make_init_state(
                    field,
                    &codec_builder
                        .as_ref()
                        .cloned()
                        .unwrap_or_else(default_codec_builder),
                )?);
                impl_self_body.push(&field.ident);
            }
            ModuleFieldAttribute::Module => {
                impl_self_init.push(make_init_module(field)?);
                impl_self_body.push(&field.ident);
                modules.push(&field.ident);
            }
            ModuleFieldAttribute::Address => {
                impl_self_init.push(make_init_address(field, ident, generic_param)?);
                impl_self_body.push(&field.ident);
            }
        };
    }

    let fn_address = make_fn_address(&module_address.ident)?;
    let fn_dependencies = make_fn_dependencies(modules);
    let fn_prefix = make_module_prefix_fn(ident);

    Ok(quote::quote! {
        impl #impl_generics ::std::default::Default for #ident #type_generics #where_clause{

            fn default() -> Self {
                #(#impl_self_init)*

                Self{
                    #(#impl_self_body),*
                }
            }
        }

        impl #impl_generics ::sov_modules_api::ModuleInfo for #ident #type_generics #where_clause{
            type Context = #generic_param;

            #fn_prefix

            #fn_address

>>>>>>> 996b9c97
            #fn_dependencies
        }
    })
}

fn default_codec_builder() -> syn::Path {
    syn::parse_str("::core::default::Default::default").unwrap()
}

fn make_prefix_func(
    field: &ModuleField,
    module_ident: &proc_macro2::Ident,
) -> proc_macro2::TokenStream {
    let field_ident = &field.ident;
    let prefix_func_ident = prefix_func_ident(field_ident);

    // generates prefix functions:
    //   fn _prefix_field_ident() -> sov_modules_api::Prefix {
    //      let module_path = "some_module";
    //      sov_modules_api::Prefix::new_storage(module_path, module_name, field_ident)
    //   }
    quote::quote! {
        fn #prefix_func_ident() -> sov_modules_api::Prefix {
            let module_path = module_path!();
            sov_modules_api::Prefix::new_storage(module_path, stringify!(#module_ident), stringify!(#field_ident))
        }
    }
}

fn prefix_func_ident(ident: &proc_macro2::Ident) -> proc_macro2::Ident {
    syn::Ident::new(&format!("_prefix_{ident}"), ident.span())
}

fn make_fn_address(
    address_ident: &proc_macro2::Ident,
) -> Result<proc_macro2::TokenStream, syn::Error> {
    Ok(quote::quote! {
        fn address(&self) -> &<Self::Context as ::sov_modules_api::Spec>::Address {
           &self.#address_ident
        }
    })
}

fn make_fn_dependencies(modules: Vec<&proc_macro2::Ident>) -> proc_macro2::TokenStream {
    let address_tokens = modules.iter().map(|ident| {
        quote::quote! {
            &self.#ident.address()
        }
    });

    quote::quote! {
        fn dependencies(&self) -> ::std::vec::Vec<&<Self::Context as sov_modules_api::Spec>::Address> {
            ::std::vec![#(#address_tokens),*]
        }
    }
}
fn make_init_state(
    field: &ModuleField,
    encoding_constructor: &syn::Path,
) -> Result<proc_macro2::TokenStream, syn::Error> {
    let prefix_fun = prefix_func_ident(&field.ident);
    let field_ident = &field.ident;
    let ty = &field.ty;

    let ty = match ty {
        syn::Type::Path(syn::TypePath { path, .. }) => {
            let mut segments = path.segments.clone();

            let last = segments
                .last_mut()
                .expect("Impossible happened! A type path has no segments");

            // Remove generics for the type SomeType<G> => SomeType
            last.arguments = PathArguments::None;
            segments
        }

        _ => {
            return Err(syn::Error::new_spanned(
                ty,
                "Type not supported by the `ModuleInfo` macro",
            ));
        }
    };

    // generates code for the state initialization:
    //  let state_prefix = Self::_prefix_field_ident().into();
    //  let field_ident = path::StateType::new(state_prefix);
    Ok(quote::quote! {
        let state_prefix = Self::#prefix_fun().into();
        let #field_ident = #ty::with_codec(state_prefix, #encoding_constructor());
    })
}

fn make_init_module(field: &ModuleField) -> Result<proc_macro2::TokenStream, syn::Error> {
    let field_ident = &field.ident;
    let ty = &field.ty;

    Ok(quote::quote! {
        let #field_ident = <#ty as ::std::default::Default>::default();
    })
}

fn make_module_prefix_fn(struct_ident: &Ident) -> proc_macro2::TokenStream {
    let body = make_module_prefix_fn_body(struct_ident);
    quote::quote! {
        fn prefix(&self) -> sov_modules_api::Prefix {
           #body
        }
    }
}

fn make_module_prefix_fn_body(struct_ident: &Ident) -> proc_macro2::TokenStream {
    quote::quote! {
        let module_path = module_path!();
        sov_modules_api::Prefix::new_module(module_path, stringify!(#struct_ident))
    }
}

fn make_init_address(
    field: &ModuleField,
    struct_ident: &Ident,
    generic_param: &Ident,
) -> Result<proc_macro2::TokenStream, syn::Error> {
    let field_ident = &field.ident;
    let generate_prefix = make_module_prefix_fn_body(struct_ident);

    Ok(quote::quote! {
        use ::sov_modules_api::digest::Digest as _;
<<<<<<< HEAD
        let module_path = module_path!();
        let prefix = sov_modules_api::Prefix::new_module(module_path, stringify!(#struct_ident));
=======
        let prefix = {
            #generate_prefix
        };

>>>>>>> 996b9c97
        let #field_ident : <#generic_param as sov_modules_api::Spec>::Address =
            <#generic_param as ::sov_modules_api::Spec>::Address::try_from(&prefix.hash::<#generic_param>())
                .unwrap_or_else(|e| panic!("ModuleInfo macro error, unable to create an Address for module: {}", e));
    })
}

/// Internal `proc macro` parsing utilities.
pub mod parsing {
    use super::*;

    pub struct StructDef<'a> {
        pub ident: &'a proc_macro2::Ident,
        pub impl_generics: ImplGenerics<'a>,
        pub type_generics: TypeGenerics<'a>,
        pub generic_param: Ident,

        pub fields: Vec<ModuleField>,
        pub where_clause: Option<&'a WhereClause>,
    }

    impl<'a> StructDef<'a> {
        pub fn parse(input: &'a DeriveInput) -> syn::Result<Self> {
            let ident = &input.ident;
            let generic_param = get_generics_type_param(&input.generics, Span::call_site())?;
            let (impl_generics, type_generics, where_clause) = input.generics.split_for_impl();
            let fields = parse_module_fields(&input.data)?;
            check_exactly_one_address(&fields)?;

            Ok(StructDef {
                ident,
                fields,
                impl_generics,
                type_generics,
                generic_param,
                where_clause,
            })
        }

        pub fn module_address(&self) -> &ModuleField {
            self.fields
                .iter()
                .find(|field| matches!(field.attr, ModuleFieldAttribute::Address))
                .expect("Module address not found but it was validated already; this is a bug")
        }
    }

    #[derive(Clone)]
    pub struct ModuleField {
        pub ident: syn::Ident,
        pub ty: syn::Type,
        pub attr: ModuleFieldAttribute,
    }

    #[derive(Clone)]
    pub enum ModuleFieldAttribute {
        Module,
        State { codec_builder: Option<syn::Path> },
        Address,
    }

    impl ModuleFieldAttribute {
        fn parse(attr: &Attribute) -> syn::Result<Self> {
            match attr.path.segments[0].ident.to_string().as_str() {
                "module" => {
                    if attr.tokens.is_empty() {
                        Ok(Self::Module)
                    } else {
                        Err(syn::Error::new_spanned(
                            attr,
                            "The `#[module]` attribute does not accept any arguments.",
                        ))
                    }
                }
                "address" => {
                    if attr.tokens.is_empty() {
                        Ok(Self::Address)
                    } else {
                        Err(syn::Error::new_spanned(
                            attr,
                            "The `#[address]` attribute does not accept any arguments.",
                        ))
                    }
                }
                "state" => parse_state_attr(attr),
                _ => unreachable!("attribute names were validated already; this is a bug"),
            }
        }
    }

    fn parse_state_attr(attr: &Attribute) -> syn::Result<ModuleFieldAttribute> {
        let syntax_err =
            syn::Error::new_spanned(attr, "Invalid syntax for the `#[state]` attribute.");

        let meta = if attr.tokens.is_empty() {
            return Ok(ModuleFieldAttribute::State {
                codec_builder: None,
            });
        } else {
            attr.parse_meta()?
        };

        let meta_list = match meta {
            syn::Meta::List(l) if !l.nested.is_empty() => l,
            _ => return Err(syntax_err),
        };
        let name_value = match &meta_list.nested[0] {
            syn::NestedMeta::Meta(syn::Meta::NameValue(nv)) => nv,
            _ => return Err(syntax_err),
        };

        if name_value.path.get_ident().map(Ident::to_string).as_deref() != Some("codec_builder") {
            return Err(syntax_err);
        }

        let codec_builder_path = match &name_value.lit {
            syn::Lit::Str(lit) => lit.parse_with(syn::Path::parse_mod_style)?,
            _ => return Err(syntax_err),
        };
        Ok(ModuleFieldAttribute::State {
            codec_builder: Some(codec_builder_path),
        })
    }

    fn parse_module_fields(data: &syn::Data) -> syn::Result<Vec<ModuleField>> {
        let data_struct = data_to_struct(data)?;
        let mut parsed_fields = vec![];

        for field in data_struct.fields.iter() {
            let ident = get_field_ident(field)?;
            let ty = field.ty.clone();
            let attr = get_field_attribute(field)?;

            parsed_fields.push(ModuleField {
                ident: ident.clone(),
                ty,
                attr: ModuleFieldAttribute::parse(attr)?,
            });
        }

        Ok(parsed_fields)
    }

    fn check_exactly_one_address(fields: &[ModuleField]) -> syn::Result<()> {
        let address_fields = fields
            .iter()
            .filter(|field| matches!(field.attr, ModuleFieldAttribute::Address))
            .collect::<Vec<_>>();

        match address_fields.len() {
            0 => Err(syn::Error::new(
                Span::call_site(),
                "The `ModuleInfo` macro requires `[address]` attribute.",
            )),
            1 => Ok(()),
            _ => Err(syn::Error::new_spanned(
                address_fields[1].ident.clone(),
                format!(
                    "The `address` attribute is defined more than once, revisit field: {}",
                    address_fields[1].ident,
                ),
            )),
        }
    }

    fn data_to_struct(data: &syn::Data) -> syn::Result<&DataStruct> {
        match data {
            syn::Data::Struct(data_struct) => Ok(data_struct),
            syn::Data::Enum(en) => Err(syn::Error::new_spanned(
                en.enum_token,
                "The `ModuleInfo` macro supports structs only.",
            )),
            syn::Data::Union(un) => Err(syn::Error::new_spanned(
                un.union_token,
                "The `ModuleInfo` macro supports structs only.",
            )),
        }
    }

    fn get_field_ident(field: &syn::Field) -> syn::Result<&syn::Ident> {
        field.ident.as_ref().ok_or(syn::Error::new_spanned(
            field,
            "The `ModuleInfo` macro supports structs only, unnamed fields witnessed.",
        ))
    }

    fn get_field_attribute(field: &syn::Field) -> syn::Result<&Attribute> {
        let ident = get_field_ident(field)?;
        let mut attr = None;
        for a in field.attrs.iter() {
            match a.path.segments[0].ident.to_string().as_str() {
                "state" | "module" | "address" => {
                    if attr.is_some() {
                        return Err(syn::Error::new_spanned(ident, "Only one attribute out of `#[module]`, `#[state]` and `#[address]` is allowed per field."));
                    } else {
                        attr = Some(a);
                    }
                }
                _ => {}
            }
        }

        if let Some(attr) = attr {
            Ok(attr)
        } else {
            Err(syn::Error::new_spanned(
                ident,
                "This field is missing an attribute: add `#[module]`, `#[state]` or `#[address]`.",
            ))
        }
    }
}<|MERGE_RESOLUTION|>--- conflicted
+++ resolved
@@ -32,7 +32,6 @@
         where_clause,
         ..
     } = struct_def;
-<<<<<<< HEAD
 
     let prefix_functions = fields
         .iter()
@@ -90,6 +89,7 @@
 
     let fn_address = make_fn_address(&module_address.ident)?;
     let fn_dependencies = make_fn_dependencies(modules);
+    let fn_prefix = make_module_prefix_fn(ident);
 
     Ok(quote::quote! {
         impl #impl_generics ::std::default::Default for #ident #type_generics #where_clause{
@@ -106,88 +106,10 @@
         impl #impl_generics ::sov_modules_api::ModuleInfo for #ident #type_generics #where_clause{
             type Context = #generic_param;
 
+            #fn_prefix
+
             #fn_address
 
-=======
-
-    let prefix_functions = fields
-        .iter()
-        // Don't generate prefix functions for modules or addresses; only state.
-        .filter(|field| matches!(field.attr, ModuleFieldAttribute::State { .. }))
-        .map(|field| make_prefix_func(field, ident));
-
-    Ok(quote::quote! {
-        impl #impl_generics #ident #type_generics #where_clause{
-            #(#prefix_functions)*
-        }
-    })
-}
-
-// Implements the `ModuleInfo` trait.
-fn impl_module_info(struct_def: &StructDef) -> Result<proc_macro2::TokenStream, syn::Error> {
-    let module_address = struct_def.module_address();
-
-    let StructDef {
-        ident,
-        impl_generics,
-        type_generics,
-        generic_param,
-        fields,
-        where_clause,
-    } = struct_def;
-
-    let mut impl_self_init = Vec::default();
-    let mut impl_self_body = Vec::default();
-    let mut modules = Vec::default();
-
-    for field in fields.iter() {
-        match &field.attr {
-            ModuleFieldAttribute::State { codec_builder } => {
-                impl_self_init.push(make_init_state(
-                    field,
-                    &codec_builder
-                        .as_ref()
-                        .cloned()
-                        .unwrap_or_else(default_codec_builder),
-                )?);
-                impl_self_body.push(&field.ident);
-            }
-            ModuleFieldAttribute::Module => {
-                impl_self_init.push(make_init_module(field)?);
-                impl_self_body.push(&field.ident);
-                modules.push(&field.ident);
-            }
-            ModuleFieldAttribute::Address => {
-                impl_self_init.push(make_init_address(field, ident, generic_param)?);
-                impl_self_body.push(&field.ident);
-            }
-        };
-    }
-
-    let fn_address = make_fn_address(&module_address.ident)?;
-    let fn_dependencies = make_fn_dependencies(modules);
-    let fn_prefix = make_module_prefix_fn(ident);
-
-    Ok(quote::quote! {
-        impl #impl_generics ::std::default::Default for #ident #type_generics #where_clause{
-
-            fn default() -> Self {
-                #(#impl_self_init)*
-
-                Self{
-                    #(#impl_self_body),*
-                }
-            }
-        }
-
-        impl #impl_generics ::sov_modules_api::ModuleInfo for #ident #type_generics #where_clause{
-            type Context = #generic_param;
-
-            #fn_prefix
-
-            #fn_address
-
->>>>>>> 996b9c97
             #fn_dependencies
         }
     })
@@ -317,15 +239,10 @@
 
     Ok(quote::quote! {
         use ::sov_modules_api::digest::Digest as _;
-<<<<<<< HEAD
-        let module_path = module_path!();
-        let prefix = sov_modules_api::Prefix::new_module(module_path, stringify!(#struct_ident));
-=======
         let prefix = {
             #generate_prefix
         };
 
->>>>>>> 996b9c97
         let #field_ident : <#generic_param as sov_modules_api::Spec>::Address =
             <#generic_param as ::sov_modules_api::Spec>::Address::try_from(&prefix.hash::<#generic_param>())
                 .unwrap_or_else(|e| panic!("ModuleInfo macro error, unable to create an Address for module: {}", e));
