//! Procedural macros to assist in the creation of Sovereign modules.
//!
//! This crate is not intended to be used directly, please refer to the
//! documentation of [`sov_modules_api`](https://docs.rs/sov-modules-api) for
//! more information with the `macros` feature flag.

// This crate is `missing_docs` because it is not intended to be used directly,
// but only through the re-exports in `sov_modules_api`. All re-exports are
// documented there.
#![allow(missing_docs)]

#[cfg(feature = "native")]
mod cli_parser;
mod common;
mod default_runtime;
mod dispatch;
mod module_call_json_schema;
mod module_info;
#[cfg(feature = "native")]
mod rpc;

#[cfg(feature = "native")]
use cli_parser::{derive_cli_wallet_arg, CliParserMacro};
use default_runtime::DefaultRuntimeMacro;
use dispatch::dispatch_call::DispatchCallMacro;
use dispatch::genesis::GenesisMacro;
use dispatch::message_codec::MessageCodec;
use module_call_json_schema::derive_module_call_json_schema;
use proc_macro::TokenStream;
#[cfg(feature = "native")]
use rpc::ExposeRpcMacro;
use syn::parse_macro_input;

#[proc_macro_derive(ModuleInfo, attributes(state, module, address))]
pub fn module_info(input: TokenStream) -> TokenStream {
    let input = parse_macro_input!(input);

    handle_macro_error(module_info::derive_module_info(input))
}

#[proc_macro_derive(DefaultRuntime)]
pub fn default_runtime(input: TokenStream) -> TokenStream {
    let input = parse_macro_input!(input);
    let default_config_macro = DefaultRuntimeMacro::new("DefaultRuntime");

    handle_macro_error(default_config_macro.derive_default_runtime(input))
}

#[proc_macro_derive(Genesis)]
pub fn genesis(input: TokenStream) -> TokenStream {
    let input = parse_macro_input!(input);
    let genesis_macro = GenesisMacro::new("Genesis");

    handle_macro_error(genesis_macro.derive_genesis(input))
}

#[proc_macro_derive(DispatchCall, attributes(serialization))]
pub fn dispatch_call(input: TokenStream) -> TokenStream {
    let input = parse_macro_input!(input);
    let call_macro = DispatchCallMacro::new("Call");

    handle_macro_error(call_macro.derive_dispatch_call(input))
}

#[proc_macro_derive(ModuleCallJsonSchema)]
pub fn module_call_json_schema(input: TokenStream) -> TokenStream {
    let input = parse_macro_input!(input);
    handle_macro_error(derive_module_call_json_schema(input))
}

/// Adds encoding functionality to the underlying type.
#[proc_macro_derive(MessageCodec)]
pub fn codec(input: TokenStream) -> TokenStream {
    let input = parse_macro_input!(input);
    let codec_macro = MessageCodec::new("MessageCodec");

    handle_macro_error(codec_macro.derive_message_codec(input))
}

/// Derives a [`jsonrpsee`] implementation for the underlying type. Any code relying on this macro
/// must take jsonrpsee as a dependency with at least the following features enabled: `["macros", "client-core", "server"]`.
///
/// Syntax is identical to `jsonrpsee`'s `#[rpc]` execept that:
/// 1. `#[rpc]` is renamed to `#[rpc_gen]` to avoid confusion with `jsonrpsee`'s `#[rpc]`
/// 2. `#[rpc_gen]` is applied to an `impl` block instead of a trait
/// 3. `#[method]` is renamed to with `#[rpc_method]` to avoid import confusion and clarify the purpose of the annotation
///
/// ## Example
/// ```
/// use sov_modules_api::{Context, ModuleInfo};
/// use sov_modules_api::macros::rpc_gen;
/// use jsonrpsee::core::RpcResult;
///
/// #[derive(ModuleInfo)]
/// struct MyModule<C: Context> {
///     #[address]
///     addr: C::Address,
///     // ...
/// }
///
/// #[rpc_gen(client, server, namespace = "myNamespace")]
/// impl<C: Context> MyModule<C> {
///     #[rpc_method(name = "myMethod")]
///     fn my_method(&self, param: u32) -> RpcResult<u32> {
///         Ok(1)
///     }
/// }
/// ```
///
/// This is exactly equivalent to hand-writing
///
/// ```
/// use sov_modules_api::{Context, ModuleInfo};
/// use sov_modules_api::macros::rpc_gen;
/// use sov_state::WorkingSet;
/// use jsonrpsee::core::RpcResult;
///
/// #[derive(ModuleInfo)]
/// struct MyModule<C: Context> {
///     #[address]
///     addr: C::Address,
///     // ...
/// };
///
/// impl<C: Context> MyModule<C> {
///     fn my_method(&self, working_set: &mut WorkingSet<C::Storage>, param: u32) -> RpcResult<u32> {
///         Ok(1)
///     }  
/// }
///
/// #[jsonrpsee::proc_macros::rpc(client, server, namespace ="myNamespace")]
/// pub trait MyModuleRpc {
///     #[method(name = "myMethod")]
///     fn my_method(&self, param: u32) ->RpcResult<u32>;
///
///     #[method(name = "health")]
///     fn health(&self) -> RpcResult<()> {
///         Ok(())
///     }
/// }
/// ```
///
/// This proc macro also generates an implementation trait intended to be used by a Runtime struct. This trait
/// is named `MyModuleRpcImpl`, and allows a Runtime to be converted into a functional RPC server
/// by simply implementing the two required methods - `get_backing_impl(&self) -> MyModule` and `get_working_set(&self) -> ::sov_modules_api::WorkingSet<C>`
///
/// ```rust,ignore
/// pub trait MyModuleRpcImpl<C: sov_modules_api::Context> {
///     fn get_backing_impl(&self) -> &TestStruct<C>;
///     fn get_working_set(&self) -> ::sov_modules_api::WorkingSet<C>;
///     fn my_method(&self, param: u32) -> u32 {
///         Self::get_backing_impl(self).my_method(self, &mut Self::get_working_set(self), param)
///     }
/// }
/// ```
#[proc_macro_attribute]
#[cfg(feature = "native")]
pub fn rpc_gen(attr: TokenStream, item: TokenStream) -> TokenStream {
    let attr: Vec<syn::NestedMeta> = parse_macro_input!(attr);
    let input = parse_macro_input!(item as syn::ItemImpl);
    handle_macro_error(rpc::rpc_gen(attr, input).map(|ok| ok.into()))
}

fn handle_macro_error(result: Result<proc_macro::TokenStream, syn::Error>) -> TokenStream {
    match result {
        Ok(ok) => ok,
        Err(err) => err.to_compile_error().into(),
    }
}

<<<<<<< HEAD
/// The macro exposes RPC endpoints from all modules in the runtime.
/// It gets storage from the Context generic
/// and utilizes output of [`#[rpc_gen]`] macro to generate RPC methods.
///
/// It has limitations:
///   - First type generic attribute must have bound to [`sov_modules_api::Context`] trait
///   - All generic attributes must own the data, thus have bound `'static`
=======
>>>>>>> 996b9c97
#[cfg(feature = "native")]
#[proc_macro_attribute]
pub fn expose_rpc(_attr: TokenStream, input: TokenStream) -> TokenStream {
    let original = input.clone();
    let input = parse_macro_input!(input);
    let expose_macro = ExposeRpcMacro::new("Expose");
    handle_macro_error(expose_macro.generate_rpc(original, input))
}

#[cfg(feature = "native")]
#[proc_macro_derive(CliWallet, attributes(cli_skip))]
pub fn cli_parser(input: TokenStream) -> TokenStream {
    let input = parse_macro_input!(input);
    let cli_parser = CliParserMacro::new("Cmd");
    handle_macro_error(cli_parser.cli_macro(input))
}
<<<<<<< HEAD

/// Implement [`sov_modules_api::CliWalletArg`] for the annotated struct or enum. Unions are not supported.
///
/// Under the hood, this macro generates a new struct or enum which derives the [`clap::Parser`] trait, and then implements the
/// [`sov_modules_api::CliWalletArg`] trait where the `CliStringRepr` type is the new struct or enum.
///
/// As an implementation detail, `clap` requires that all types have named fields - so this macro auto generates an appropriate
/// `clap`-compatible type from the annotated item. For example, the struct `MyStruct(u64, u64)` would be transformed into
/// `MyStructWithNamedFields { field0: u64, field1: u64 }`.
///
/// ## Example
///
/// This code..
/// ```rust
/// use sov_modules_api::macros::CliWalletArg;
/// #[derive(CliWalletArg, Clone)]
/// pub enum MyEnum {
///    /// A number
///    Number(u32),
///    /// A hash
///    Hash { hash: String },
/// }
/// ```
///
/// ...expands into the following code:
/// ```rust,ignore
/// // The original enum definition is left in its original place
/// pub enum MyEnum {
///    /// A number
///    Number(u32),
///    /// A hash
///    Hash { hash: String },
/// }
///
/// // We generate a new enum with named fields which can derive `clap::Parser`.
/// // Since this variant is only ever converted back to the original, we
/// // don't carry over any of the original derives. However, we do preserve
/// // doc comments from the original version so that `clap` can display them.
/// #[derive(::clap::Parser)]
/// pub enum MyEnumWithNamedFields {
///    /// A number
///    Number { field0: u32 } ,
///    /// A hash
///    Hash { hash: String },
/// }
/// // We generate a `From` impl to convert between the types.
/// impl From<MyEnumWithNamedFields> for MyEnum {
///    fn from(item: MyEnumWithNamedFields) -> Self {
///       match item {
///         Number { field0 } => MyEnum::Number(field0),
///         Hash { hash } => MyEnum::Hash { hash },
///       }
///    }
/// }
///
/// impl sov_modules_api::CliWalletArg for MyEnum {
///     type CliStringRepr = MyEnumWithNamedFields;
/// }
/// ```
=======
>>>>>>> 996b9c97
#[cfg(feature = "native")]
#[proc_macro_derive(CliWalletArg)]
pub fn custom_enum_clap(input: TokenStream) -> TokenStream {
    let input: syn::DeriveInput = parse_macro_input!(input);
    handle_macro_error(derive_cli_wallet_arg(input))
}<|MERGE_RESOLUTION|>--- conflicted
+++ resolved
@@ -168,16 +168,6 @@
     }
 }
 
-<<<<<<< HEAD
-/// The macro exposes RPC endpoints from all modules in the runtime.
-/// It gets storage from the Context generic
-/// and utilizes output of [`#[rpc_gen]`] macro to generate RPC methods.
-///
-/// It has limitations:
-///   - First type generic attribute must have bound to [`sov_modules_api::Context`] trait
-///   - All generic attributes must own the data, thus have bound `'static`
-=======
->>>>>>> 996b9c97
 #[cfg(feature = "native")]
 #[proc_macro_attribute]
 pub fn expose_rpc(_attr: TokenStream, input: TokenStream) -> TokenStream {
@@ -194,68 +184,6 @@
     let cli_parser = CliParserMacro::new("Cmd");
     handle_macro_error(cli_parser.cli_macro(input))
 }
-<<<<<<< HEAD
-
-/// Implement [`sov_modules_api::CliWalletArg`] for the annotated struct or enum. Unions are not supported.
-///
-/// Under the hood, this macro generates a new struct or enum which derives the [`clap::Parser`] trait, and then implements the
-/// [`sov_modules_api::CliWalletArg`] trait where the `CliStringRepr` type is the new struct or enum.
-///
-/// As an implementation detail, `clap` requires that all types have named fields - so this macro auto generates an appropriate
-/// `clap`-compatible type from the annotated item. For example, the struct `MyStruct(u64, u64)` would be transformed into
-/// `MyStructWithNamedFields { field0: u64, field1: u64 }`.
-///
-/// ## Example
-///
-/// This code..
-/// ```rust
-/// use sov_modules_api::macros::CliWalletArg;
-/// #[derive(CliWalletArg, Clone)]
-/// pub enum MyEnum {
-///    /// A number
-///    Number(u32),
-///    /// A hash
-///    Hash { hash: String },
-/// }
-/// ```
-///
-/// ...expands into the following code:
-/// ```rust,ignore
-/// // The original enum definition is left in its original place
-/// pub enum MyEnum {
-///    /// A number
-///    Number(u32),
-///    /// A hash
-///    Hash { hash: String },
-/// }
-///
-/// // We generate a new enum with named fields which can derive `clap::Parser`.
-/// // Since this variant is only ever converted back to the original, we
-/// // don't carry over any of the original derives. However, we do preserve
-/// // doc comments from the original version so that `clap` can display them.
-/// #[derive(::clap::Parser)]
-/// pub enum MyEnumWithNamedFields {
-///    /// A number
-///    Number { field0: u32 } ,
-///    /// A hash
-///    Hash { hash: String },
-/// }
-/// // We generate a `From` impl to convert between the types.
-/// impl From<MyEnumWithNamedFields> for MyEnum {
-///    fn from(item: MyEnumWithNamedFields) -> Self {
-///       match item {
-///         Number { field0 } => MyEnum::Number(field0),
-///         Hash { hash } => MyEnum::Hash { hash },
-///       }
-///    }
-/// }
-///
-/// impl sov_modules_api::CliWalletArg for MyEnum {
-///     type CliStringRepr = MyEnumWithNamedFields;
-/// }
-/// ```
-=======
->>>>>>> 996b9c97
 #[cfg(feature = "native")]
 #[proc_macro_derive(CliWalletArg)]
 pub fn custom_enum_clap(input: TokenStream) -> TokenStream {
