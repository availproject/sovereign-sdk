--- conflicted
+++ resolved
@@ -20,10 +20,6 @@
 path = "tests/all_tests.rs"
 
 [dev-dependencies]
-<<<<<<< HEAD
-
-=======
->>>>>>> 996b9c97
 clap = { workspace = true }
 jsonrpsee = { workspace = true, features = ["macros", "http-client", "server"] }
 serde = { workspace = true }
