use jsonrpsee::core::RpcResult;
use sov_modules_api::macros::rpc_gen;
use sov_modules_api::utils::to_jsonrpsee_error_object;
use sov_state::WorkingSet;
use tracing::info;

use crate::call::get_cfg_env;
use crate::evm::db::EvmDb;
use crate::evm::{executor, prepare_call_env};
use crate::Evm;

#[rpc_gen(client, server, namespace = "eth")]
impl<C: sov_modules_api::Context> Evm<C> {
    // TODO https://github.com/Sovereign-Labs/sovereign-sdk/issues/502
    #[rpc_method(name = "chainId")]
    pub fn chain_id(
        &self,
        _working_set: &mut WorkingSet<C::Storage>,
    ) -> RpcResult<Option<reth_primitives::U64>> {
        info!("evm module: eth_chainId");
        Ok(Some(reth_primitives::U64::from(1u64)))
    }

    // TODO https://github.com/Sovereign-Labs/sovereign-sdk/issues/502
    #[rpc_method(name = "getBlockByNumber")]
    pub fn get_block_by_number(
        &self,
        _block_number: Option<String>,
        _details: Option<bool>,
        _working_set: &mut WorkingSet<C::Storage>,
    ) -> RpcResult<Option<reth_rpc_types::RichBlock>> {
        info!("evm module: eth_getBlockByNumber");

        let header = reth_rpc_types::Header {
            hash: Default::default(),
            parent_hash: Default::default(),
            uncles_hash: Default::default(),
            miner: Default::default(),
            state_root: Default::default(),
            transactions_root: Default::default(),
            receipts_root: Default::default(),
            logs_bloom: Default::default(),
            difficulty: Default::default(),
            number: Default::default(),
            gas_limit: Default::default(),
            gas_used: Default::default(),
            timestamp: Default::default(),
            extra_data: Default::default(),
            mix_hash: Default::default(),
            nonce: Default::default(),
            base_fee_per_gas: Some(reth_primitives::U256::from(100)),
            withdrawals_root: Default::default(),
        };

        let block = reth_rpc_types::Block {
            header,
            total_difficulty: Default::default(),
            uncles: Default::default(),
            transactions: reth_rpc_types::BlockTransactions::Hashes(Default::default()),
            size: Default::default(),
            withdrawals: Default::default(),
        };

        Ok(Some(block.into()))
    }

    // TODO https://github.com/Sovereign-Labs/sovereign-sdk/issues/502
    #[rpc_method(name = "feeHistory")]
    pub fn fee_history(
        &self,
        _working_set: &mut WorkingSet<C::Storage>,
    ) -> RpcResult<reth_rpc_types::FeeHistory> {
        info!("evm module: eth_feeHistory");
        Ok(reth_rpc_types::FeeHistory {
            base_fee_per_gas: Default::default(),
            gas_used_ratio: Default::default(),
            oldest_block: Default::default(),
            reward: Default::default(),
        })
    }

    // TODO https://github.com/Sovereign-Labs/sovereign-sdk/issues/502
    #[rpc_method(name = "getTransactionByHash")]
    pub fn get_transaction_by_hash(
        &self,
        hash: reth_primitives::H256,
        working_set: &mut WorkingSet<C::Storage>,
    ) -> RpcResult<Option<reth_rpc_types::Transaction>> {
        info!("evm module: eth_getTransactionByHash");
<<<<<<< HEAD
        let evm_transaction = self.transactions.get(hash.as_fixed_bytes(), working_set);
        let result = evm_transaction.map(Transaction::try_from).transpose();
        result.map_err(|e| to_jsonrpsee_error_object(e, "ETH_RPC_ERROR"))
=======
        //let evm_transaction = self.transactions.get(&hash, working_set);
        let evm_transaction = self
            .transactions
            .get(&hash, &mut working_set.accessory_state());
        Ok(evm_transaction)
>>>>>>> 996b9c97
    }

    // TODO https://github.com/Sovereign-Labs/sovereign-sdk/issues/502
    #[rpc_method(name = "getTransactionReceipt")]
    pub fn get_transaction_receipt(
        &self,
        hash: reth_primitives::U256,
        working_set: &mut WorkingSet<C::Storage>,
    ) -> RpcResult<Option<reth_rpc_types::TransactionReceipt>> {
        info!("evm module: eth_getTransactionReceipt");

<<<<<<< HEAD
        let receipt = self.receipts.get(&hash, working_set);
=======
        let receipt = self.receipts.get(&hash, &mut working_set.accessory_state());
>>>>>>> 996b9c97
        Ok(receipt)
    }

    //https://github.com/paradigmxyz/reth/blob/f577e147807a783438a3f16aad968b4396274483/crates/rpc/rpc/src/eth/api/transactions.rs#L502
    //https://github.com/paradigmxyz/reth/blob/main/crates/rpc/rpc-types/src/eth/call.rs#L7

    /// Template env for eth_call
    const CALL_CFG_ENV_TEMPLATE: revm::primitives::CfgEnv = revm::primitives::CfgEnv {
        // Reth sets this to true and uses only timeout, but other clients use this as a part of DOS attacks protection, with 100mln gas limit
        // https://github.com/paradigmxyz/reth/blob/62f39a5a151c5f4ddc9bf0851725923989df0412/crates/rpc/rpc/src/eth/revm_utils.rs#L215
        disable_block_gas_limit: false,
        disable_eip3607: true,
        disable_base_fee: true,
        chain_id: revm::primitives::U256::ZERO,
        spec_id: revm::primitives::SpecId::LATEST,
        perf_all_precompiles_have_balance: false,
        perf_analyse_created_bytecodes: revm::primitives::AnalysisKind::Analyse,
        limit_contract_code_size: None,
    };

    // TODO https://github.com/Sovereign-Labs/sovereign-sdk/issues/502
    #[rpc_method(name = "call")]
    pub fn get_call(
        &self,
        // TODO https://github.com/Sovereign-Labs/sovereign-sdk/issues/501
        request: reth_rpc_types::CallRequest,
        _block_number: Option<reth_primitives::BlockId>,
        // TODO https://github.com/Sovereign-Labs/sovereign-sdk/issues/501
        _state_overrides: Option<reth_rpc_types::state::StateOverride>,
        _block_overrides: Option<Box<reth_rpc_types::BlockOverrides>>,
        working_set: &mut WorkingSet<C::Storage>,
    ) -> RpcResult<reth_primitives::Bytes> {
        info!("evm module: eth_call");
        let tx_env = prepare_call_env(request);

        let block_env = self.block_env.get(working_set).unwrap_or_default();
        let cfg = self.cfg.get(working_set).unwrap_or_default();
        let cfg_env = get_cfg_env(&block_env, cfg, Some(Self::CALL_CFG_ENV_TEMPLATE));

        let evm_db: EvmDb<'_, C> = self.get_db(working_set);

        // TODO https://github.com/Sovereign-Labs/sovereign-sdk/issues/505
        let result = executor::inspect(evm_db, block_env, tx_env, cfg_env).unwrap();
        let output = match result.result {
            revm::primitives::ExecutionResult::Success { output, .. } => output,
            _ => todo!(),
        };
        Ok(output.into_data().into())
    }

    // TODO https://github.com/Sovereign-Labs/sovereign-sdk/issues/502
    #[rpc_method(name = "sendTransaction")]
    pub fn send_transaction(
        &self,
        // TODO https://github.com/Sovereign-Labs/sovereign-sdk/issues/501
        _request: reth_rpc_types::TransactionRequest,
        _working_set: &mut WorkingSet<C::Storage>,
    ) -> RpcResult<reth_primitives::U256> {
        unimplemented!("eth_sendTransaction not implemented")
    }

    // TODO https://github.com/Sovereign-Labs/sovereign-sdk/issues/502
    #[rpc_method(name = "blockNumber")]
    pub fn block_number(
        &self,
        _working_set: &mut WorkingSet<C::Storage>,
    ) -> RpcResult<reth_primitives::U256> {
        unimplemented!("eth_blockNumber not implemented")
    }
}<|MERGE_RESOLUTION|>--- conflicted
+++ resolved
@@ -1,6 +1,5 @@
 use jsonrpsee::core::RpcResult;
 use sov_modules_api::macros::rpc_gen;
-use sov_modules_api::utils::to_jsonrpsee_error_object;
 use sov_state::WorkingSet;
 use tracing::info;
 
@@ -87,17 +86,11 @@
         working_set: &mut WorkingSet<C::Storage>,
     ) -> RpcResult<Option<reth_rpc_types::Transaction>> {
         info!("evm module: eth_getTransactionByHash");
-<<<<<<< HEAD
-        let evm_transaction = self.transactions.get(hash.as_fixed_bytes(), working_set);
-        let result = evm_transaction.map(Transaction::try_from).transpose();
-        result.map_err(|e| to_jsonrpsee_error_object(e, "ETH_RPC_ERROR"))
-=======
         //let evm_transaction = self.transactions.get(&hash, working_set);
         let evm_transaction = self
             .transactions
             .get(&hash, &mut working_set.accessory_state());
         Ok(evm_transaction)
->>>>>>> 996b9c97
     }
 
     // TODO https://github.com/Sovereign-Labs/sovereign-sdk/issues/502
@@ -109,11 +102,7 @@
     ) -> RpcResult<Option<reth_rpc_types::TransactionReceipt>> {
         info!("evm module: eth_getTransactionReceipt");
 
-<<<<<<< HEAD
-        let receipt = self.receipts.get(&hash, working_set);
-=======
         let receipt = self.receipts.get(&hash, &mut working_set.accessory_state());
->>>>>>> 996b9c97
         Ok(receipt)
     }
 
