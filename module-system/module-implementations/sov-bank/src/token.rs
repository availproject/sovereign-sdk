#[cfg(feature = "native")]
use core::str::FromStr;
use std::collections::HashSet;
use std::fmt::Formatter;
#[cfg(feature = "native")]
use std::num::ParseIntError;

use anyhow::{bail, Context, Result};
use sov_state::{Prefix, WorkingSet};
#[cfg(feature = "native")]
use thiserror::Error;

use crate::call::prefix_from_address_with_parent;

/// Type alias to store an amount of token.
pub type Amount = u64;

/// Structure that stores information specifying
<<<<<<< HEAD
/// a given `amount` (type [`Amount`]) of coins stored at a `token_address` (type [`Context::Address`]).
=======
/// a given `amount` (type [`Amount`]) of coins stored at a `token_address`
/// (type [`sov_modules_api::Spec::Address`]).
>>>>>>> 996b9c97
#[cfg_attr(
    feature = "native",
    derive(serde::Serialize),
    derive(serde::Deserialize),
    derive(clap::Parser),
    derive(schemars::JsonSchema),
    schemars(bound = "C::Address: ::schemars::JsonSchema", rename = "Coins")
)]
#[derive(borsh::BorshDeserialize, borsh::BorshSerialize, Debug, PartialEq, Clone)]
pub struct Coins<C: sov_modules_api::Context> {
    /// An `amount` of coins stored.
    pub amount: Amount,
    /// The address where the tokens are stored.
    pub token_address: C::Address,
}

/// The errors that might arise when parsing a `Coins` struct from a string.
#[cfg(feature = "native")]
#[derive(Debug, Error)]
pub enum CoinsFromStrError {
    /// The amount could not be parsed as a u64.
    #[error("Could not parse {input} as a valid amount: {err}")]
    InvalidAmount { input: String, err: ParseIntError },
    /// The input string was malformed, so the `amount` substring could not be extracted.
    #[error("No amount was provided. Make sure that your input is in the format: amount,token_address. Example: 100,sov15vspj48hpttzyvxu8kzq5klhvaczcpyxn6z6k0hwpwtzs4a6wkvqmlyjd6")]
    NoAmountProvided,
    /// The token address could not be parsed as a valid address.
    #[error("Could not parse {input} as a valid address: {err}")]
    InvalidTokenAddress { input: String, err: anyhow::Error },
    /// The input string was malformed, so the `token_address` substring could not be extracted.
    #[error("No token address was provided. Make sure that your input is in the format: amount,token_address. Example: 100,sov15vspj48hpttzyvxu8kzq5klhvaczcpyxn6z6k0hwpwtzs4a6wkvqmlyjd6")]
    NoTokenAddressProvided,
}

#[cfg(feature = "native")]
impl<C: sov_modules_api::Context> FromStr for Coins<C> {
    type Err = CoinsFromStrError;

    fn from_str(s: &str) -> Result<Self, Self::Err> {
        let mut parts = s.splitn(2, ',');

        let amount_str = parts.next().ok_or(CoinsFromStrError::NoAmountProvided)?;
        let token_address_str = parts
            .next()
            .ok_or(CoinsFromStrError::NoTokenAddressProvided)?;

        let amount =
            amount_str
                .parse::<Amount>()
                .map_err(|err| CoinsFromStrError::InvalidAmount {
                    input: amount_str.into(),
                    err,
                })?;
        let token_address = C::Address::from_str(token_address_str).map_err(|err| {
            CoinsFromStrError::InvalidTokenAddress {
                input: token_address_str.into(),
                err,
            }
        })?;

        Ok(Self {
            amount,
            token_address,
        })
    }
}
impl<C: sov_modules_api::Context> std::fmt::Display for Coins<C> {
    fn fmt(&self, f: &mut Formatter<'_>) -> std::fmt::Result {
        // implement Display for Coins
        write!(
            f,
            "token_address={} amount={}",
            self.token_address, self.amount
        )
    }
}

/// This struct represents a token in the sov-bank module.
#[derive(borsh::BorshDeserialize, borsh::BorshSerialize, Debug, PartialEq, Clone)]
pub(crate) struct Token<C: sov_modules_api::Context> {
    /// Name of the token.
    pub(crate) name: String,
    /// Total supply of the coins.
    pub(crate) total_supply: u64,
    /// Mapping from user address to user balance.
    pub(crate) balances: sov_state::StateMap<C::Address, Amount>,

    /// Vector containing the authorized minters
    /// Empty vector indicates that the token supply is frozen
    /// Non empty vector indicates members of the vector can mint.
    /// Freezing a token requires emptying the vector
    /// NOTE: This is explicit so if a creator doesn't add themselves, then they can't mint
    pub(crate) authorized_minters: Vec<C::Address>,
}

impl<C: sov_modules_api::Context> Token<C> {
    /// Transfer the amount `amount` of tokens from the address `from` to the address `to`.
    /// First checks that there is enough token of that type stored in `from`. If so, update
    /// the balances of the `from` and `to` accounts.
    pub(crate) fn transfer(
        &self,
        from: &C::Address,
        to: &C::Address,
        amount: Amount,
        working_set: &mut WorkingSet<C::Storage>,
    ) -> Result<()> {
        if from == to {
            return Ok(());
        }
        let from_balance = self
            .check_balance(from, amount, working_set)
            .with_context(|| format!("Incorrect balance on={} for token={}", from, self.name))?;

        // We can't overflow here because the sum must be smaller or eq to `total_supply` which is u64.
        let to_balance = self.balances.get(to, working_set).unwrap_or_default() + amount;

        self.balances.set(from, &from_balance, working_set);
        self.balances.set(to, &to_balance, working_set);

        Ok(())
    }
    /// Burns a specified `amount` of token from the adress `from`. First check that the address has enough token to burn,
    /// if not returns an error. Otherwise, update the balances by substracting the amount burnt.
    pub(crate) fn burn(
        &mut self,
        from: &C::Address,
        amount: Amount,
        working_set: &mut WorkingSet<C::Storage>,
    ) -> Result<()> {
        let new_balance = self.check_balance(from, amount, working_set)?;
        self.balances.set(from, &new_balance, working_set);

        Ok(())
    }

    /// Freezing a token requires emptying the authorized_minter vector
    /// authorized_minter: Vec<Address> is used to determine if the token is frozen or not
    /// If the vector is empty when the function is called, this means the token is already frozen
    pub(crate) fn freeze(&mut self, sender: &C::Address) -> Result<()> {
        if self.authorized_minters.is_empty() {
            bail!("Token {} is already frozen", self.name)
        }
        self.is_authorized_minter(sender)?;
        self.authorized_minters = vec![];
        Ok(())
    }

    /// Mints a given `amount` of token sent by `sender` to the specified `mint_to_address`.
    /// Checks that the `authorized_minters` set is not empty for the token and that the `sender`
    /// is an `authorized_minter`. If so, update the balances of token for the `mint_to_address` by
    /// adding the minted tokens. Updates the `total_supply` of that token.
    pub(crate) fn mint(
        &mut self,
        authorizer: &C::Address,
        mint_to_address: &C::Address,
        amount: Amount,
        working_set: &mut WorkingSet<C::Storage>,
    ) -> Result<()> {
        if self.authorized_minters.is_empty() {
            bail!("Attempt to mint frozen token {}", self.name)
        }

        self.is_authorized_minter(authorizer)?;
        let to_balance: Amount = self
            .balances
            .get(mint_to_address, working_set)
            .unwrap_or_default()
            .checked_add(amount)
            .ok_or(anyhow::Error::msg(
                "Account balance overflow in the mint method of bank module",
            ))?;

        self.balances.set(mint_to_address, &to_balance, working_set);
        self.total_supply = self
            .total_supply
            .checked_add(amount)
            .ok_or(anyhow::Error::msg(
                "Total Supply overflow in the mint method of bank module",
            ))?;
        Ok(())
    }

    fn is_authorized_minter(&self, sender: &C::Address) -> Result<()> {
        if !self.authorized_minters.contains(sender) {
            bail!(
                "Sender {} is not an authorized minter of token {}",
                sender,
                self.name
            )
        }
        Ok(())
    }

    // Check that amount can be deducted from address
    // Returns new balance after subtraction.
    fn check_balance(
        &self,
        from: &C::Address,
        amount: Amount,
        working_set: &mut WorkingSet<C::Storage>,
    ) -> Result<Amount> {
        let balance = self.balances.get_or_err(from, working_set)?;
        let new_balance = match balance.checked_sub(amount) {
            Some(from_balance) => from_balance,
            None => bail!("Insufficient funds for {}", from),
        };
        Ok(new_balance)
    }

    /// Creates a token from a given set of parameters.
    /// The `token_name`, `sender` address (as a `u8` slice), and the `salt` (`u64` number) are used as an input
    /// to an hash function that computes the token address. Then the initial accounts and balances are populated
    /// from the `address_and_balances` slice and the `total_supply` of tokens is updated each time.
    /// Returns a tuple containing the computed `token_address` and the created `token` object.
    pub(crate) fn create(
        token_name: &str,
        address_and_balances: &[(C::Address, u64)],
        authorized_minters: &[C::Address],
        sender: &[u8],
        salt: u64,
        parent_prefix: &Prefix,
        working_set: &mut WorkingSet<C::Storage>,
    ) -> Result<(C::Address, Self)> {
        let token_address = super::get_token_address::<C>(token_name, sender, salt);
        let token_prefix = prefix_from_address_with_parent::<C>(parent_prefix, &token_address);
        let balances = sov_state::StateMap::new(token_prefix);

        let mut total_supply: Option<u64> = Some(0);
        for (address, balance) in address_and_balances.iter() {
            balances.set(address, balance, working_set);
            total_supply = total_supply.and_then(|ts| ts.checked_add(*balance));
        }

        let total_supply = match total_supply {
            Some(total_supply) => total_supply,
            None => bail!("Total supply overflow"),
        };

        let mut indices = HashSet::new();
        let mut auth_minter_list = Vec::new();

        for (i, item) in authorized_minters.iter().enumerate() {
            if indices.insert(item.as_ref()) {
                auth_minter_list.push(authorized_minters[i].clone());
            }
        }

        let token = Token::<C> {
            name: token_name.to_owned(),
            total_supply,
            balances,
            authorized_minters: auth_minter_list,
        };

        Ok((token_address, token))
    }
}<|MERGE_RESOLUTION|>--- conflicted
+++ resolved
@@ -16,12 +16,8 @@
 pub type Amount = u64;
 
 /// Structure that stores information specifying
-<<<<<<< HEAD
-/// a given `amount` (type [`Amount`]) of coins stored at a `token_address` (type [`Context::Address`]).
-=======
 /// a given `amount` (type [`Amount`]) of coins stored at a `token_address`
 /// (type [`sov_modules_api::Spec::Address`]).
->>>>>>> 996b9c97
 #[cfg_attr(
     feature = "native",
     derive(serde::Serialize),
