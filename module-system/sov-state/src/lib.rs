pub mod codec;
mod internal_cache;
<<<<<<< HEAD
mod map;
=======

mod containers;
pub use containers::*;
>>>>>>> 996b9c97

#[cfg(feature = "native")]
mod prover_storage;

#[cfg(feature = "native")]
mod tree_db;

mod scratchpad;

pub mod storage;

mod utils;
<<<<<<< HEAD
mod value;
mod vec;
=======
>>>>>>> 996b9c97
mod witness;

mod zk_storage;

pub use zk_storage::ZkStorage;

pub mod config;

use std::fmt::Display;
use std::str;

<<<<<<< HEAD
pub use map::{StateMap, StateMapError};
=======
>>>>>>> 996b9c97
#[cfg(feature = "native")]
pub use prover_storage::{delete_storage, ProverStorage};
pub use scratchpad::*;
pub use sov_first_read_last_write_cache::cache::CacheLog;
use sov_rollup_interface::digest::Digest;
pub use storage::Storage;
use utils::AlignedVec;
<<<<<<< HEAD
pub use value::StateValue;
pub use vec::StateVec;
=======
>>>>>>> 996b9c97

pub use crate::witness::{ArrayWitness, TreeWitnessReader, Witness};

// A prefix prepended to each key before insertion and retrieval from the storage.
// All the collection types in this crate are backed by the same storage instance, this means that insertions of the same key
// to two different `StorageMaps` would collide with each other. We solve it by instantiating every collection type with a unique
// prefix that is prepended to each key.
#[derive(borsh::BorshDeserialize, borsh::BorshSerialize, Debug, PartialEq, Eq, Clone)]
#[cfg_attr(feature = "arbitrary", derive(arbitrary::Arbitrary))]
pub struct Prefix {
    prefix: AlignedVec,
}

impl Display for Prefix {
    fn fmt(&self, f: &mut std::fmt::Formatter<'_>) -> std::fmt::Result {
        let buf = self.prefix.as_ref();
        match str::from_utf8(buf) {
            Ok(s) => {
                write!(f, "{:?}", s)
            }
            Err(_) => {
                write!(f, "0x{}", hex::encode(buf))
            }
        }
    }
}

impl Prefix {
    pub fn new(prefix: Vec<u8>) -> Self {
        Self {
            prefix: AlignedVec::new(prefix),
        }
    }

    pub fn as_aligned_vec(&self) -> &AlignedVec {
        &self.prefix
    }

    pub fn len(&self) -> usize {
        self.prefix.len()
    }

    #[must_use]
    pub fn is_empty(&self) -> bool {
        self.prefix.is_empty()
    }

    pub fn extended(&self, bytes: &[u8]) -> Self {
        let mut prefix = self.clone();
        prefix.extend(bytes.iter().copied());
        prefix
    }
}

impl Extend<u8> for Prefix {
    fn extend<T: IntoIterator<Item = u8>>(&mut self, iter: T) {
        self.prefix
            .extend(&AlignedVec::new(iter.into_iter().collect()))
    }
}

/// A trait specifying the hash function and format of the witness used in
/// merkle proofs for storage access
pub trait MerkleProofSpec {
    /// The structure that accumulates the witness data
    type Witness: Witness;
    /// The hash function used to compute the merkle root
    type Hasher: Digest<OutputSize = sha2::digest::typenum::U32>;
}

use sha2::Sha256;

#[derive(Clone)]
pub struct DefaultStorageSpec;

impl MerkleProofSpec for DefaultStorageSpec {
    type Witness = ArrayWitness;

    type Hasher = Sha256;
}<|MERGE_RESOLUTION|>--- conflicted
+++ resolved
@@ -1,12 +1,8 @@
 pub mod codec;
 mod internal_cache;
-<<<<<<< HEAD
-mod map;
-=======
 
 mod containers;
 pub use containers::*;
->>>>>>> 996b9c97
 
 #[cfg(feature = "native")]
 mod prover_storage;
@@ -19,11 +15,6 @@
 pub mod storage;
 
 mod utils;
-<<<<<<< HEAD
-mod value;
-mod vec;
-=======
->>>>>>> 996b9c97
 mod witness;
 
 mod zk_storage;
@@ -35,10 +26,6 @@
 use std::fmt::Display;
 use std::str;
 
-<<<<<<< HEAD
-pub use map::{StateMap, StateMapError};
-=======
->>>>>>> 996b9c97
 #[cfg(feature = "native")]
 pub use prover_storage::{delete_storage, ProverStorage};
 pub use scratchpad::*;
@@ -46,11 +33,6 @@
 use sov_rollup_interface::digest::Digest;
 pub use storage::Storage;
 use utils::AlignedVec;
-<<<<<<< HEAD
-pub use value::StateValue;
-pub use vec::StateVec;
-=======
->>>>>>> 996b9c97
 
 pub use crate::witness::{ArrayWitness, TreeWitnessReader, Witness};
 
