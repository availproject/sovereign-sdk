use std::fs;
use std::path::{Path, PathBuf};
use std::str::FromStr;

use serde::de::DeserializeOwned;
use serde::{Deserialize, Serialize};
use sov_modules_api::{clap, PrivateKey};

/// A struct representing the current state of the CLI wallet
#[derive(Debug, Serialize, Deserialize)]
#[serde(bound = "Ctx::Address: Serialize + DeserializeOwned, Tx: Serialize + DeserializeOwned")]
pub struct WalletState<Tx, Ctx: sov_modules_api::Context> {
    /// The accumulated transactions to be submitted to the DA layer
    pub unsent_transactions: Vec<Tx>,
    /// The addresses in the wallet
    pub addresses: AddressList<Ctx>,
    /// The addresses in the wallet
    pub rpc_url: Option<String>,
}

impl<Tx: Serialize + DeserializeOwned, Ctx: sov_modules_api::Context> Default
    for WalletState<Tx, Ctx>
{
    fn default() -> Self {
        Self {
            unsent_transactions: Vec::new(),
            addresses: AddressList {
                addresses: Vec::new(),
            },
            rpc_url: None,
        }
    }
}

impl<Tx: Serialize + DeserializeOwned, Ctx: sov_modules_api::Context> WalletState<Tx, Ctx> {
    /// Load the wallet state from the given path on disk
    pub fn load(path: impl AsRef<Path>) -> Result<Self, anyhow::Error> {
        let path = path.as_ref();
        if path.exists() {
            let data = fs::read(path)?;
            let state = serde_json::from_slice(data.as_slice())?;
            Ok(state)
        } else {
            Ok(Default::default())
        }
    }

    /// Save the wallet state to the given path on disk
    pub fn save(&self, path: impl AsRef<Path>) -> Result<(), anyhow::Error> {
        let data = serde_json::to_string_pretty(self)?;
        fs::write(path, data)?;
        Ok(())
    }
}

/// A struct representing private key and associated address
#[derive(Debug, Clone, Serialize, Deserialize)]
#[serde(bound = "Ctx::Address: Serialize + DeserializeOwned")]
pub struct PrivateKeyAndAddress<Ctx: sov_modules_api::Context> {
    /// Private key of the address
    pub private_key: Ctx::PrivateKey,
    /// Address associated from the private key
    pub address: Ctx::Address,
}

impl<Ctx: sov_modules_api::Context> PrivateKeyAndAddress<Ctx> {
    /// Returns boolean if the private key matches default address
    pub fn is_matching_to_default(&self) -> bool {
        self.private_key.to_address::<Ctx::Address>() == self.address
    }

    /// Randomly generates a new private key and address
    pub fn generate() -> Self {
        let private_key = Ctx::PrivateKey::generate();
        let address = private_key.to_address::<Ctx::Address>();
        Self {
            private_key,
            address,
        }
    }

    /// Generates valid private key and address from given private key
    pub fn from_key(private_key: Ctx::PrivateKey) -> Self {
        let address = private_key.to_address::<Ctx::Address>();
        Self {
            private_key,
            address,
        }
    }
}

/// A simplified struct representing private key and associated address
/// where the private key is represented as a hex string and address as canonical string
<<<<<<< HEAD
/// TODO: Remove it https://github.com/Sovereign-Labs/sovereign-sdk/issues/766
=======
/// TODO: Remove it <https://github.com/Sovereign-Labs/sovereign-sdk/issues/766>.
>>>>>>> 996b9c97
#[derive(Debug, serde::Serialize, serde::Deserialize)]
pub struct HexPrivateAndAddress {
    /// Private key is hex encoded bytes, without leading 0x
    pub hex_priv_key: String,
    /// Address is in canonical string format
    pub address: String,
}

impl<Ctx: sov_modules_api::Context> TryFrom<HexPrivateAndAddress> for PrivateKeyAndAddress<Ctx> {
    type Error = anyhow::Error;

    fn try_from(value: HexPrivateAndAddress) -> Result<Self, Self::Error> {
        let private_key_bytes = hex::decode(value.hex_priv_key)?;
        let private_key = Ctx::PrivateKey::try_from(&private_key_bytes)?;
        let address = Ctx::Address::from_str(&value.address)?;
        Ok(PrivateKeyAndAddress {
            private_key,
            address,
        })
    }
}

/// A list of addresses associated with this wallet
#[derive(Debug, Serialize, Deserialize)]
#[serde(bound = "Ctx::Address: Serialize + DeserializeOwned")]
pub struct AddressList<Ctx: sov_modules_api::Context> {
    /// All addresses which are known by the wallet. The active address is stored
    /// first in this array
    addresses: Vec<AddressEntry<Ctx>>,
}

impl<Ctx: sov_modules_api::Context> AddressList<Ctx> {
    /// Get the active address
    pub fn default_address(&self) -> Option<&AddressEntry<Ctx>> {
        self.addresses.first()
    }

    /// Get an address by identifier
    pub fn get_address(
        &mut self,
        identifier: &KeyIdentifier<Ctx>,
    ) -> Option<&mut AddressEntry<Ctx>> {
        self.addresses
            .iter_mut()
            .find(|entry| entry.matches(identifier))
    }

    /// Activate a key by identifier
    pub fn activate(&mut self, identifier: &KeyIdentifier<Ctx>) -> Option<&AddressEntry<Ctx>> {
        let (idx, _) = self
            .addresses
            .iter()
            .enumerate()
            .find(|(_idx, entry)| entry.matches(identifier))?;
        self.addresses.swap(0, idx);
        self.default_address()
    }

    /// Remove an address from the wallet by identifier
    pub fn remove(&mut self, identifier: &KeyIdentifier<Ctx>) {
        self.addresses.retain(|entry| !entry.matches(identifier));
    }

    /// Add an address to the wallet
    pub fn add(
        &mut self,
        address: Ctx::Address,
        nickname: Option<String>,
        public_key: Ctx::PublicKey,
        location: PathBuf,
    ) {
        let entry = AddressEntry {
            address,
            nickname,
            location,
            pub_key: public_key,
        };
        self.addresses.push(entry);
    }
}

/// An entry in the address list
#[derive(Debug, Serialize, Deserialize)]
#[serde(bound = "Ctx::Address: Serialize + DeserializeOwned")]
pub struct AddressEntry<Ctx: sov_modules_api::Context> {
    /// The address
    pub address: Ctx::Address,
    /// A user-provided nickname
    pub nickname: Option<String>,
    /// The location of the private key on disk
    pub location: PathBuf,
    /// The public key associated with the address
    #[serde(with = "pubkey_hex")]
    pub pub_key: Ctx::PublicKey,
}

impl<Ctx: sov_modules_api::Context> AddressEntry<Ctx> {
    /// Check if the address entry matches the given nickname
    pub fn is_nicknamed(&self, nickname: &str) -> bool {
        self.nickname.as_deref() == Some(nickname)
    }

    /// Check if the address entry matches the given identifier
    pub fn matches(&self, identifier: &KeyIdentifier<Ctx>) -> bool {
        match identifier {
            KeyIdentifier::ByNickname { nickname } => self.is_nicknamed(nickname),
            KeyIdentifier::ByAddress { address } => &self.address == address,
        }
    }
}

/// An identifier for a key in the wallet
#[derive(Debug, clap::Subcommand, Clone)]
pub enum KeyIdentifier<C: sov_modules_api::Context> {
    /// Select a key by nickname
    ByNickname {
        /// The nickname
        nickname: String,
    },
    /// Select a key by its associated address
    ByAddress {
        /// The address
        address: C::Address,
    },
}
impl<C: sov_modules_api::Context> std::fmt::Display for KeyIdentifier<C> {
    fn fmt(&self, f: &mut std::fmt::Formatter<'_>) -> std::fmt::Result {
        match self {
            KeyIdentifier::ByNickname { nickname } => nickname.fmt(f),
            KeyIdentifier::ByAddress { address } => address.fmt(f),
        }
    }
}

mod pubkey_hex {
    use core::fmt;
    use std::marker::PhantomData;

    use borsh::{BorshDeserialize, BorshSerialize};
    use hex::{FromHex, ToHex};
    use serde::de::{Error, Visitor};
    use serde::{Deserializer, Serializer};
    use sov_modules_api::PublicKey;
    pub fn serialize<P: PublicKey + BorshSerialize, S>(
        data: &P,
        serializer: S,
    ) -> Result<S::Ok, S::Error>
    where
        S: Serializer,
    {
        let bytes = data
            .try_to_vec()
            .expect("serialization to vec is infallible");
        let formatted_string = format!("0x{}", bytes.encode_hex::<String>());
        serializer.serialize_str(&formatted_string)
    }

    /// Deserializes a hex string into raw bytes.
    ///
    /// Both, upper and lower case characters are valid in the input string and can
    /// even be mixed (e.g. `f9b4ca`, `F9B4CA` and `f9B4Ca` are all valid strings).
    pub fn deserialize<'de, D, C>(deserializer: D) -> Result<C, D::Error>
    where
        D: Deserializer<'de>,
        C: PublicKey + BorshDeserialize,
    {
        struct HexPubkeyVisitor<C>(PhantomData<C>);

        impl<'de, C: PublicKey + BorshDeserialize> Visitor<'de> for HexPubkeyVisitor<C> {
            type Value = C;

            fn expecting(&self, f: &mut fmt::Formatter) -> fmt::Result {
                write!(f, "a hex encoded string")
            }

            fn visit_str<E>(self, data: &str) -> Result<Self::Value, E>
            where
                E: Error,
            {
                let data = data.trim_start_matches("0x");
                let bytes: Vec<u8> = FromHex::from_hex(data).map_err(Error::custom)?;
                C::try_from_slice(&bytes).map_err(Error::custom)
            }

            fn visit_borrowed_str<E>(self, data: &'de str) -> Result<Self::Value, E>
            where
                E: Error,
            {
                let data = data.trim_start_matches("0x");
                let bytes: Vec<u8> = FromHex::from_hex(data).map_err(Error::custom)?;
                C::try_from_slice(&bytes).map_err(Error::custom)
            }
        }

        deserializer.deserialize_str(HexPubkeyVisitor(PhantomData::<C>))
    }
}

#[cfg(test)]
mod tests {
    use sov_modules_api::default_context::DefaultContext;

    use super::*;

    type C = DefaultContext;
    #[test]
    fn test_private_key_and_address() {
        let private_key_and_address = PrivateKeyAndAddress::<C>::generate();

        let json = serde_json::to_string_pretty(&private_key_and_address).unwrap();

        let decoded: PrivateKeyAndAddress<C> = serde_json::from_str(&json).unwrap();

        assert_eq!(
            private_key_and_address.private_key.pub_key(),
            decoded.private_key.pub_key()
        );
        assert_eq!(private_key_and_address.address, decoded.address);
    }

    #[test]
    fn test_hex_private_key_conversion() {
        let private_key_and_address = PrivateKeyAndAddress::<C>::generate();

        let hex_private_key = private_key_and_address.private_key.as_hex();
        let address_string = private_key_and_address.address.to_string();

        let hex_private_key_and_address = HexPrivateAndAddress {
            hex_priv_key: hex_private_key,
            address: address_string,
        };

        let converted = PrivateKeyAndAddress::<C>::try_from(hex_private_key_and_address).unwrap();

        assert_eq!(
            private_key_and_address.private_key.pub_key(),
            converted.private_key.pub_key()
        );
        assert_eq!(private_key_and_address.address, converted.address);
    }
}<|MERGE_RESOLUTION|>--- conflicted
+++ resolved
@@ -91,11 +91,7 @@
 
 /// A simplified struct representing private key and associated address
 /// where the private key is represented as a hex string and address as canonical string
-<<<<<<< HEAD
-/// TODO: Remove it https://github.com/Sovereign-Labs/sovereign-sdk/issues/766
-=======
 /// TODO: Remove it <https://github.com/Sovereign-Labs/sovereign-sdk/issues/766>.
->>>>>>> 996b9c97
 #[derive(Debug, serde::Serialize, serde::Deserialize)]
 pub struct HexPrivateAndAddress {
     /// Private key is hex encoded bytes, without leading 0x
