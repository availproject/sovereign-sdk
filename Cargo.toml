[workspace]
resolver = "2"
members = [
    "rollup-interface",
    "adapters/risc0",
    "adapters/celestia",
    "examples/const-rollup-config",
    "examples/demo-stf",
    "examples/demo-simple-stf",
    "examples/demo-rollup",
    "examples/demo-rollup-avail",
    "examples/demo-nft-module",
    "examples/avail-helper",
    "full-node/db/sov-db",
    "full-node/sov-sequencer",
<<<<<<< HEAD

=======
    "full-node/sov-ethereum",
    
>>>>>>> 681b7a50
    "module-system/sov-modules-stf-template",
    "module-system/sov-modules-macros",
    "module-system/sov-state",
    "module-system/sov-modules-api",
    "module-system/module-schemas",
    "module-system/utils/sov-first-read-last-write-cache",
    "module-system/module-implementations/sov-accounts",
    "module-system/module-implementations/sov-bank",
    "module-system/module-implementations/sov-blob-storage",
    "module-system/module-implementations/sov-evm",
    "module-system/module-implementations/sov-prover-incentives",
    "module-system/module-implementations/sov-sequencer-registry",
    "module-system/module-implementations/module-template",
    "module-system/module-implementations/examples/sov-value-setter",
    "module-system/module-implementations/examples/sov-election",
    "module-system/module-implementations/integration-tests",
]
exclude = [
    "examples/demo-prover",
]

[workspace.package]
version = "0.1.0"
edition = "2021"
license = "MIT OR Apache-2.0"
authors = ["Sovereign Labs <info@sovereign.xyz>"]
homepage = "https://www.sovereign.xyz"
publish = false
repository = "https://github.com/sovereign-labs/sovereign-sdk"
rust-version = "1.66"

[workspace.dependencies]
# Dependencies maintained by sovereign
jmt = "0.6.0"

# External dependencies
async-trait = "0.1.71"
anyhow = "1.0.68"
borsh = { version = "0.10.3", features = ["rc", "bytes"] }
# TODO: Consider replacing this serialization format
#     https://github.com/Sovereign-Labs/sovereign-sdk/issues/283
bincode = "1.3.3"
byteorder = "1.4.3"
bytes = "1.2.1"
hex = "0.4.3"
once_cell = "1.10.0"
prometheus = { version = "0.13.3", default-features = false }
proptest = "1.0.0"
proptest-derive = "0.3.0"
rand = "0.8"
rayon = "1.5.2"
rocksdb = { version = "0.21.0", features = ["lz4"] }
serde = { version = "1.0.137", features = ["derive", "rc"] }
serde_json = { version = "1.0" }
sha2 = "0.10.6"
digest = "0.10.6"
thiserror = "1.0.38"
tiny-keccak = "2.0.2"
tracing = "0.1.37"
bech32 = "0.9.1"
derive_more = "0.99.11"
clap = { version = "4.2.7", features = ["derive"] }
toml = "0.7.3"
jsonrpsee = "0.16.2"
schemars = { version = "0.8.12", features = ["derive"] }
tempfile = "3.5"
tokio = { version = "1", features = ["full"] }


# EVM dependencies
ethers = "=2.0.8"
ethers-core = "=2.0.8"
ethers-contract = "=2.0.8"
ethers-providers = "=2.0.8"
ethers-signers = { version = "=2.0.8", default-features = false }
ethers-middleware = "=2.0.8"

reth-primitives = { git = "https://github.com/paradigmxyz/reth", version = "0.1.0-alpha.4"}
reth-rpc-types = { git = "https://github.com/paradigmxyz/reth", version = "0.1.0-alpha.4"}
reth-rpc = { git = "https://github.com/paradigmxyz/reth", version = "0.1.0-alpha.4"}
reth-revm = { git = "https://github.com/paradigmxyz/reth", version = "0.1.0-alpha.4"}

revm = { git = "https://github.com/bluealloy/revm/", branch = "release/v25" }
revm-primitives = { git = "https://github.com/bluealloy/revm/", branch = "release/v25" }

[patch.crates-io]
# See reth: https://github.com/paradigmxyz/reth/blob/main/Cargo.toml#L79
revm = { git = "https://github.com/bluealloy/revm/", branch = "release/v25" }
revm-primitives = { git = "https://github.com/bluealloy/revm/", branch = "release/v25" }
<|MERGE_RESOLUTION|>--- conflicted
+++ resolved
@@ -13,12 +13,7 @@
     "examples/avail-helper",
     "full-node/db/sov-db",
     "full-node/sov-sequencer",
-<<<<<<< HEAD
-
-=======
     "full-node/sov-ethereum",
-    
->>>>>>> 681b7a50
     "module-system/sov-modules-stf-template",
     "module-system/sov-modules-macros",
     "module-system/sov-state",
